#==============================================================================
#   Copyright (c) 2002 2004 2006 Joel de Guzman
#   Copyright (c) 2004 Eric Niebler
#   Copyright (c) 2015 Rene Rivera
#   http://spirit.sourceforge.net/
#
#   Use, modification and distribution is subject to the Boost Software
#   License, Version 1.0. (See accompanying file LICENSE_1_0.txt or copy at
#   http://www.boost.org/LICENSE_1_0.txt)
#==============================================================================

import boostcpp ;
import path ;
import option ;

local DIST_DIR = [ option.get distdir ] ;
<<<<<<< HEAD
DIST_DIR ?= [ path.join $(BOOST_ROOT) dist ] ;
DIST_DIR = [ path.root $(DIST_DIR) [ path.pwd ] ] ;
=======
if $(DIST_DIR) {
    DIST_DIR = [ path.root [ path.make $(DIST_DIR) ] [ path.pwd ] ] ;
} else {
    DIST_DIR = [ path.join $(BOOST_ROOT) dist ] ;
}
>>>>>>> 93f27043
local DIST_BIN = [ path.join $(DIST_DIR) bin ] ;

# Install quickbook by default.

install dist-bin
    :
    src//quickbook
    :
    <install-type>EXE
    <location>$(DIST_BIN)
    :
    release
    ;

# Target for quickbook toolset's auto build.

alias quickbook
    : src//quickbook
    : release
    ;

explicit quickbook
    ;<|MERGE_RESOLUTION|>--- conflicted
+++ resolved
@@ -14,16 +14,11 @@
 import option ;
 
 local DIST_DIR = [ option.get distdir ] ;
-<<<<<<< HEAD
-DIST_DIR ?= [ path.join $(BOOST_ROOT) dist ] ;
-DIST_DIR = [ path.root $(DIST_DIR) [ path.pwd ] ] ;
-=======
 if $(DIST_DIR) {
     DIST_DIR = [ path.root [ path.make $(DIST_DIR) ] [ path.pwd ] ] ;
 } else {
     DIST_DIR = [ path.join $(BOOST_ROOT) dist ] ;
 }
->>>>>>> 93f27043
 local DIST_BIN = [ path.join $(DIST_DIR) bin ] ;
 
 # Install quickbook by default.
