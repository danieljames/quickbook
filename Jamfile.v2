--- conflicted
+++ resolved
@@ -8,45 +8,8 @@
 #   http://www.boost.org/LICENSE_1_0.txt)
 #==============================================================================
 
-<<<<<<< HEAD
-project quickbook
-    : requirements
-        <toolset>gcc:<c++-template-depth>300
-        <toolset>darwin:<c++-template-depth>300
-        <toolset>gcc:<cflags>-g0
-        <toolset>darwin:<cflags>-g0
-    ;
-
-exe quickbook
-    :
-    detail/quickbook.cpp
-    detail/actions.cpp
-    detail/actions_class.cpp
-    detail/utils.cpp
-    detail/input_path.cpp
-    detail/post_process.cpp
-    detail/collector.cpp
-    detail/template_stack.cpp
-    detail/markups.cpp
-    /boost//program_options
-    /boost//filesystem
-    : #<define>QUICKBOOK_NO_DATES
-      # Still using 'normalize' which has been deprecated.
-      #<define>BOOST_FILESYSTEM_NO_DEPRECATED
-      <toolset>msvc:<cxxflags>/wd4355
-      <toolset>msvc:<cxxflags>/wd4511
-      <toolset>msvc:<cxxflags>/wd4512
-      <toolset>msvc:<cxxflags>/wd4701
-      <toolset>msvc:<cxxflags>/wd4702
-      <toolset>msvc:<cxxflags>/wd4244
-      <toolset>msvc:<cxxflags>/wd4267
-      <toolset>msvc:<cxxflags>/wd4800
-      <toolset>msvc:<define>_CRT_SECURE_NO_DEPRECATE
-      <toolset>msvc:<define>_SCL_SECURE_NO_DEPRECATE
-=======
 alias quickbook
     : src//quickbook
->>>>>>> d37ac4d4
     ;
 
 explicit quickbook ;
