#==============================================================================
#   Copyright (c) 2002 2004 2006 Joel de Guzman
#   Copyright (c) 2004 Eric Niebler
#   http://spirit.sourceforge.net/
#
#   Use, modification and distribution is subject to the Boost Software
#   License, Version 1.0. (See accompanying file LICENSE_1_0.txt or copy at
#   http://www.boost.org/LICENSE_1_0.txt)
#==============================================================================

project quickbook/doc ;

using boostbook ;
using quickbook ;

<<<<<<< HEAD
xml quickbook : quickbook.qbk ;
=======
# Targets for building individual parts for combined documentation.
xml quickbook : quickbook.qbk ;
xml boost-doc-tools : boost-doc-tools/boost-doc-tools.qbk ;

# Target for building the full documentation guide from quickbook.
xml doc-guide : doc-guide.qbk ;
>>>>>>> 87d2cbfd

path-constant images : ../../../doc/src ;

boostbook standalone
    :
        doc-guide
    :
        <format>html:<xsl:param>boost.root=../../../..
        <format>html:<xsl:param>img.src.path=../../../../doc/html/
        <format>xhtml:<xsl:param>boost.root=../../../..
        <format>xhtml:<xsl:param>img.src.path=../../../../doc/html/

        #<xsl:param>callout.graphics.path=../../images/callouts//
        <format>pdf:<xsl:param>img.src.path=$(images)/
        <format>pdf:<xsl:param>boost.url.prefix=http://www.boost.org/doc/libs/release/doc/html
    ;

boostbook fully-standalone
    :
        doc-guide/<quickbook-define>__standalone__
    :
        <dependency>css
        <dependency>images
        <xsl:param>boost.root=http://www.boost.org/doc/libs/develop
        <xsl:param>html.stylesheet=boostbook.css
        <xsl:param>img.src.path=images/
        <xsl:param>boost.graphics.root=images/
    ;
explicit fully-standalone ;

install css : [ glob $(BOOST_ROOT)/doc/src/*.css ]
    : <location>html ;
install images : [ glob $(BOOST_ROOT)/doc/src/images/*.png ]
    : <location>html/images ;
explicit css ;
explicit images ;<|MERGE_RESOLUTION|>--- conflicted
+++ resolved
@@ -13,16 +13,12 @@
 using boostbook ;
 using quickbook ;
 
-<<<<<<< HEAD
-xml quickbook : quickbook.qbk ;
-=======
 # Targets for building individual parts for combined documentation.
 xml quickbook : quickbook.qbk ;
 xml boost-doc-tools : boost-doc-tools/boost-doc-tools.qbk ;
 
 # Target for building the full documentation guide from quickbook.
 xml doc-guide : doc-guide.qbk ;
->>>>>>> 87d2cbfd
 
 path-constant images : ../../../doc/src ;
 
