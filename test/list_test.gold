--- conflicted
+++ resolved
@@ -210,8 +210,6 @@
       </simpara>
     </listitem>
   </orderedlist>
-<<<<<<< HEAD
-=======
   <para>
     Markup in list:
   </para>
@@ -241,7 +239,6 @@
       </simpara>
     </listitem>
   </itemizedlist>
->>>>>>> 94a6d24e
   <section id="list_test.list_immediately_following_markup">
     <title><link linkend="list_test.list_immediately_following_markup">List immediately
     following markup</link></title>
