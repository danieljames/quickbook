#
#   Copyright (c) 2005 João Abecasis
#
#   Distributed under the Boost Software License, Version 1.0. (See
#   accompanying file LICENSE_1_0.txt or copy at
#   http://www.boost.org/LICENSE_1_0.txt)
#

<<<<<<< HEAD
=======
build-project unit ;

>>>>>>> f8635bcb
project test
    : requirements
        <toolset>msvc:<debug-symbols>off
    ;

build-project doc-info ;
build-project command-line ;

import quickbook-testing : quickbook-test quickbook-error-test ;

test-suite quickbook.test :
    [ quickbook-test quickbook-manual ]
    [ quickbook-test code-block ]
    [ quickbook-test code-block-1 ]
    [ quickbook-test code-block-2 ]
    [ quickbook-test code-block-3 ]
    [ quickbook-test code-block-teletype ]
    [ quickbook-test code-snippet ]
    [ quickbook-test preformatted ]
    [ quickbook-test link ]
    [ quickbook-test escape ]
    [ quickbook-test templates ]
    [ quickbook-test templates_1_4 ]
    [ quickbook-test templates_1_5 ]
    [ quickbook-test template-section ]
    [ quickbook-test mismatched-brackets-1 ]
    [ quickbook-test mismatched-brackets-2 ]
    [ quickbook-error-test mismatched-brackets-3 ]
    [ quickbook-test xinclude : : : <quickbook-xinclude-base>../src ]
    [ quickbook-test import ]
    [ quickbook-test include_1_5 ]
    [ quickbook-test include_1_6 ]
    [ quickbook-test include_1_6-2 ]
    [ quickbook-test section_1_4 ]
    [ quickbook-test section_1_5 ]
    [ quickbook-test heading ]
    [ quickbook-test heading_1_6 ]
    [ quickbook-test identifier_1_5 ]
    [ quickbook-test identifier_1_6 ]
    [ quickbook-test para-test ]
    [ quickbook-test variablelist ]
    [ quickbook-test table_1_5 ]
    [ quickbook-test image_1_5 ]
    [ quickbook-test list_test ]
    [ quickbook-test cond_phrase ]
    [ quickbook-test macro ]
    [ quickbook-test callouts ]
    [ quickbook-test simple_markup ]
    [ quickbook-test xml-escape_1_2 ]
    [ quickbook-test xml-escape_1_5 ]
    [ quickbook-test blocks ]
    [ quickbook-test newline ]
    [ quickbook-test anchor ]
    [ quickbook-test command_line_macro : : : <quickbook-test-define>__macro__=*bold* ]
    [ quickbook-error-test fail-include ]
    [ quickbook-error-test fail-import ]
    [ quickbook-error-test fail-template-arguments1 ]
    [ quickbook-error-test fail-template-arguments2 ]
    [ quickbook-error-test fail-template-arguments3 ]
    [ quickbook-error-test fail-cpp-mismatched-escape ]
    [ quickbook-error-test fail-python-mismatched-escape ]
    [ quickbook-error-test fail-post-process ]
    [ quickbook-error-test fail-parse-error1 ]
    [ quickbook-error-test fail-parse-error2 ]
    [ quickbook-error-test fail-template-lookup1 ]
    [ quickbook-error-test fail-template-section-1 ]
    [ quickbook-error-test fail-template-section-2 ]
    [ quickbook-error-test fail-template-section-3 ]
    [ quickbook-error-test fail-unknown-quickbook-1 ]
    [ quickbook-error-test fail-unknown-quickbook-2 ]
    [ quickbook-error-test fail-unknown-quickbook-3 ]
    [ quickbook-test utf-8 ]
    [ quickbook-test utf-8-bom ]
    [ quickbook-test unicode-escape ]
    [ quickbook-error-test utf-16be-bom ]
    [ quickbook-error-test utf-16le-bom ]
    ;<|MERGE_RESOLUTION|>--- conflicted
+++ resolved
@@ -6,17 +6,13 @@
 #   http://www.boost.org/LICENSE_1_0.txt)
 #
 
-<<<<<<< HEAD
-=======
-build-project unit ;
-
->>>>>>> f8635bcb
 project test
     : requirements
         <toolset>msvc:<debug-symbols>off
     ;
 
 build-project doc-info ;
+build-project unit ;
 build-project command-line ;
 
 import quickbook-testing : quickbook-test quickbook-error-test ;
