[article List Test
[quickbook 1.5]
]

Simple list:

* A
* B

Simple list:

# A
# B

Two level list:

* A
  * A
  * B
* B
  * A
  * B

Two level list:

# A
  * A
  * B
# B
  * A
  * B
  
Three level list:

# A
  * A
  * B
      * C
      * D
  * E
  * F
      * G
      * H

Three level list:

# A
  * A
  * B
      # C
      # D
# G
# H

<<<<<<< HEAD
=======
Markup in list:

*   *Bold*
*   [*Bold]
*   ["Quoted]
*   [footnote Footnote]

>>>>>>> 94a6d24e
[section List immediately following markup]
* One
* Two
* Three

[endsect]<|MERGE_RESOLUTION|>--- conflicted
+++ resolved
@@ -52,8 +52,6 @@
 # G
 # H
 
-<<<<<<< HEAD
-=======
 Markup in list:
 
 *   *Bold*
@@ -61,7 +59,6 @@
 *   ["Quoted]
 *   [footnote Footnote]
 
->>>>>>> 94a6d24e
 [section List immediately following markup]
 * One
 * Two
