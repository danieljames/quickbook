--- conflicted
+++ resolved
@@ -69,8 +69,6 @@
   ]
 ]
 
-<<<<<<< HEAD
-=======
 [table Nested Tables
   [
     [
@@ -95,5 +93,9 @@
   ]
 ]
 
->>>>>>> 94a6d24e
+[#id1]
+[table Table with anchors
+[[[#id2]a[#id3]]][[b]]
+]
+
 [endsect]