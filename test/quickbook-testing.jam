--- conflicted
+++ resolved
@@ -81,11 +81,7 @@
         [ targets.create-typed-target RUN_FAIL
             : $(project)
             : $(target-name)
-<<<<<<< HEAD
-            : ..//quickbook
-=======
             : ../src//quickbook
->>>>>>> d37ac4d4
             : $(requirements)
               <preserve-test-targets>on
               <dependency>$(input)
