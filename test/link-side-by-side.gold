--- conflicted
+++ resolved
@@ -3,11 +3,6 @@
 <article id="side_by_side_links" last-revision="DEBUG MODE Date: 2000/12/20 12:00:00 $"
  xmlns:xi="http://www.w3.org/2001/XInclude">
   <title>Side-by-side links</title>
-<<<<<<< HEAD
-  <articleinfo>
-  </articleinfo>
-=======
->>>>>>> d37ac4d4
   <section id="side_by_side_links.side_by_side_links">
     <title>Side-by-side links</title>
     <para>
